# Copyright (c) 2025, NVIDIA CORPORATION.
#
# Licensed under the Apache License, Version 2.0 (the "License");
# you may not use this file except in compliance with the License.
# You may obtain a copy of the License at
#
#     http://www.apache.org/licenses/LICENSE-2.0
#
# Unless required by applicable law or agreed to in writing, software
# distributed under the License is distributed on an "AS IS" BASIS,
# WITHOUT WARRANTIES OR CONDITIONS OF ANY KIND, either express or implied.
# See the License for the specific language governing permissions and
# limitations under the License.
name: NeMo E2E NeMo2 Tests
on:
  workflow_call:
    inputs:
      test_to_run:
        required: true
        type: string
      image-name:
        required: false
        default: nemo_container_nemo2
        type: string

jobs:
  build:
    uses: ./.github/workflows/_build_container.yml
    with:
      image-name: ${{ inputs.image-name }}
      dockerfile: Dockerfile.ci

  e2e-tests:
    strategy:
      fail-fast: false
      matrix:
        include:
          - script: L2_Community_vita_Checkpoints_tests_Llama3
            runner: self-hosted-azure-gpus-1
          - script: L2_Stable_Diffusion_Training
            runner: self-hosted-azure-gpus-1
          - script: L2_NeMo_2_GPT_Pretraining_no_transformer_engine
            runner: self-hosted-azure
          - script: L2_NeMo_2_llama3_pretraining_recipe
            runner: self-hosted-azure
          - script: L2_NeMo_2_llama3_fault_tolerance_plugin
            runner: self-hosted-azure
          - script: L2_NeMo_2_llama3_straggler_detection
            runner: self-hosted-azure
          - script: L2_NeMo_2_llama3_local_ckpt
            runner: self-hosted-azure
          - script: L2_NeMo_2_GPT_DDP_Param_Parity_check
            runner: self-hosted-azure
          - script: L2_NeMo_2_Hyena_Conversion_from_HF
            runner: self-hosted-azure
          - script: L2_NeMo_2_Hyena_DDP_Pretraining_Test
            runner: self-hosted-azure
          - script: L2_NeMo_2_Hyena_Mixer_Test
            runner: self-hosted-azure-gpus-2-h100
          - script: L2_NeMo_2_Hyena_PP_Pretraining_Test
            runner: self-hosted-azure
          - script: L2_NeMo_2_Hyena_TP_Pretraining_Test
            runner: self-hosted-azure
          - script: L2_NeMo_2_Hyena_CP_Pretraining_Test
            runner: self-hosted-azure
          - script: L2_NeMo_2_SSM_Pretraining
            runner: self-hosted-azure
          - script: L2_NeMo_2_SSM_Finetuning
            runner: self-hosted-azure
            is-optional: true
          - script: L2_NeMo_2_HF_MODEL_IMPORT
            runner: self-hosted-azure
          - script: L2_NeMo_2_jit_callback
            runner: self-hosted-azure
          - script: L2_NeMo_2_T5_Pretraining
            runner: self-hosted-azure
          - script: L2_NeMo_2_T5_MockData_Pretraining
            runner: self-hosted-azure
          - script: L2_NeMo_2_T5_Finetuning
            runner: self-hosted-azure
          - script: L2_NeMo_2_T5_Squad
            runner: self-hosted-azure
          - script: L2_NeMo_2_T5_LoRA
            runner: self-hosted-azure
          - script: L2_NeMo_2_BERT_Pretraining_Megatron
            runner: self-hosted-azure
          - script: L2_NeMo_2_BERT_Pretraining_HuggingFace
            runner: self-hosted-azure
          - script: L2_NeMo_2_NEVA_MOCK_PRETRAIN_TP2
            runner: self-hosted-azure-gpus-2-h100
          - script: L2_NeMo_2_NEVA_MOCK_PRETRAIN_PP2
            runner: self-hosted-azure-gpus-2-h100
          - script: L2_NeMo_2_NEVA_MOCK_PRETRAIN_CP2
            runner: self-hosted-azure-gpus-2-h100
          - script: L2_NeMo_2_NEVA_MOCK_FINETUNE_TP2
            runner: self-hosted-azure-gpus-2-h100
          - script: L2_NeMo_2_NEVA_ENERGON_FINETUNE_TP2
            runner: self-hosted-azure-gpus-2-h100
          - script: L2_NeMo_2_NEVA_MOCK_FINETUNE_PP2
            runner: self-hosted-azure-gpus-2-h100
          - script: L2_NeMo_2_NEVA_MOCK_FINETUNE_CP2
            runner: self-hosted-azure-gpus-2-h100
          - script: L2_NeMo_2_NEVA_PRELOADED_FINETUNE_PP2_SEQPACK_PAD
            runner: self-hosted-azure-gpus-2-h100
          - script: L2_NeMo_2_NEVA_PRELOADED_FINETUNE_PP2_SEQPACK_TRUNC
            runner: self-hosted-azure-gpus-2-h100
          - script: L2_NeMo_2_NEVA_LOAD_GENERATE
            runner: self-hosted-azure-gpus-1
          - script: L2_NeMo_2_LLAVA_IMPORT
            runner: self-hosted-azure-gpus-1
          - script: L2_NEMO_2_MLLAMA_Inference
            runner: self-hosted-azure-gpus-1
          - script: L2_NeMo_2_MLLAMA_MOCK_FINETUNE_TP2
            runner: self-hosted-azure
          - script: L2_NeMo_2_MLLAMA_PRELOADED_FINETUNE_TP2
            runner: self-hosted-azure
          - script: L2_NeMo_2_MLLAMA_ENERGON_FINETUNE_TP2
            runner: self-hosted-azure
          - script: L2_NeMo_2_MLLAMA_IMPORT
            runner: self-hosted-azure-gpus-1
          - script: L2_NeMo_2_Mixtral_Pretraining
            runner: self-hosted-azure
          - script: L2_NeMo_2_GPT_SFT_TP1PP1_MBS1
            runner: self-hosted-azure
          - script: L2_NeMo_2_GPT_SFT_TP1PP1_MBS2
            runner: self-hosted-azure
          - script: L2_NeMo_2_GPT_SFT_TP1PP2_MBS2
            runner: self-hosted-azure
          - script: L2_NeMo_2_GPT_SFT_TP2PP1_MBS2
            runner: self-hosted-azure
          - script: L2_NeMo_2_GPT_SFT_TP1PP1_MBS1_PACKED
            runner: self-hosted-azure
          - script: L2_NeMo_2_GPT_LoRA_TP1PP1_MBS1
            runner: self-hosted-azure
          - script: L2_NeMo_2_GPT_LoRA_TP1PP1_MBS2
            runner: self-hosted-azure
          - script: L2_NeMo_2_GPT_LoRA_TP1PP2_MBS2
            runner: self-hosted-azure
          - script: L2_NeMo_2_GPT_LoRA_TP2PP1_MBS2
            runner: self-hosted-azure
          - script: L2_NeMo_2_GPT_LoRA_TP1PP1_MBS1_PACKED
            runner: self-hosted-azure
          - script: L2_NeMo_2_GPT_DoRA_TP1PP1_MBS1_PACKED
            runner: self-hosted-azure
          - script: L2_NeMo_2_GPT_CLoRA_TP1PP1_MBS1_PACKED
            runner: self-hosted-azure
          - script: L2_NeMo_2_GPT_LoRA_TP1PP1_MBS1_Chat
            runner: self-hosted-azure
          - script: L2_NeMo_2_Mixtral_LoRA_EP2PP1_MBS2_exclude
            runner: self-hosted-azure
          - script: L2_NeMo_2_Mixtral_LoRA_EP2PP1_MBS2
            runner: self-hosted-azure
          - script: L2_NeMo_2_Mixtral_LoRA_TP1PP1_MBS1
            runner: self-hosted-azure
          - script: L2_NeMo_2_Mixtral_LoRA_TP2PP1_MBS1
            runner: self-hosted-azure
          - script: L2_NeMo_2_Mistral_LoRA_TP1PP1_MBS1
            runner: self-hosted-azure
          - script: L2_NeMo_2_Mistral_LoRA_TP1PP1_MBS1_exclude
            runner: self-hosted-azure
          - script: L2_NeMo_2_Mistral_LoRA_TP2PP1_MBS1
            runner: self-hosted-azure
          - script: L2_NEMO_2_LoRA_MERGE
            runner: self-hosted-azure
          - script: L2_NEMO_2_LoRA_Export
            runner: self-hosted-azure-gpus-1
          - script: L2_NEMO_2_LoRA_Inference
            runner: self-hosted-azure-gpus-1
          - script: L2_NeMo_2_NeMo_Mcore_Mixtral_bitexact
            runner: self-hosted-azure
          - script: L2_NeMo_2_Automodel_PTQ_trtllm
            runner: self-hosted-azure
          - script: L2_NeMo_2_Automodel_PTQ_hf
            runner: self-hosted-azure
          - script: L2_NeMo_2_PTQ_Llama2_FP8_trtllm
            runner: self-hosted-azure
          - script: L2_NeMo_2_PTQ_Llama2_FP8_nemo
            runner: self-hosted-azure
          - script: L2_NeMo_2_PTQ_Unified_Export
            runner: self-hosted-azure
          - script: L2_NeMo_2_Distill_Llama3_TP1PP2
            runner: self-hosted-azure
          - script: L2_NeMo_2_Prune_Llama_TP1PP2
            runner: self-hosted-azure
          - script: L2_NeMo_2_LLAVA_NEXT_MOCK_TRAINING
            runner: self-hosted-azure
          - script: L2_NeMo_2_LLAVA_NEXT_HF_CONVERSION
            runner: self-hosted-azure
          - script: L2_NeMo_2_LLAVA_NEXT_ENERGON_TRAIN
            runner: self-hosted-azure
          - script: L2_NeMo_2_LLAVA_NEXT_ENERGON_PACKED_TRAIN
            runner: self-hosted-azure
          - script: L2_NeMo_2_CLIP_PRETRAIN
            runner: self-hosted-azure
          - script: L2_NeMo_2_CLIP_INFER
            runner: self-hosted-azure
<<<<<<< HEAD
          - script: Optional_L2_NeMo_2_EVAL_Legacy
            runner: self-hosted-azure-gpus-1
            is_optional: true
          - script: L2_NeMo_2_EVAL
            runner: self-hosted-azure-gpus-1
=======
          - script: L2_NeMo_2_EVAL
            runner: self-hosted-azure-gpus-1
>>>>>>> 4749e422
          - script: L2_NeMo_2_Auto_Configurator_llama_TP1_PP1_MBS124
            runner: self-hosted-azure-gpus-1
          - script: L2_NeMo_2_Auto_Configurator_bert_TP1_PP1_MBS124
            runner: self-hosted-azure-gpus-1
          - script: L2_NeMo_2_Auto_Configurator_t5_TP1_PP1_MBS124
            runner: self-hosted-azure-gpus-1
          - script: L2_NeMo_2_Conversion_Test_Baichuan2
            runner: self-hosted-azure
          - script: L2_NeMo_2_Conversion_Test_ChatGLM
            runner: self-hosted-azure
          - script: L2_NeMo_2_Conversion_Test_DeepSeek
            runner: self-hosted-azure
          - script: L2_NeMo_2_Conversion_Test_Gemma
            runner: self-hosted-azure
          - script: L2_NeMo_2_Conversion_Test_Gemma2
            runner: self-hosted-azure
          - script: L2_NeMo_2_Conversion_Test_Mistral
            runner: self-hosted-azure
          - script: L2_NeMo_2_Conversion_Test_Llama
            runner: self-hosted-azure
          - script: L2_NeMo_2_Conversion_Test_Llama_Embedding
            runner: self-hosted-azure
          - script: L2_NeMo_2_Conversion_Test_Llama4
            runner: self-hosted-azure
          - script: L2_NeMo_2_Conversion_Test_Llama4_Text
            runner: self-hosted-azure
          - script: L2_NeMo_2_Conversion_Test_Nemotron
            runner: self-hosted-azure
          - script: L2_NeMo_2_Conversion_Test_Phi3Mini
            runner: self-hosted-azure
          - script: L2_NeMo_2_Conversion_Test_Qwen2
            runner: self-hosted-azure
          - script: L2_NeMo_2_Conversion_Test_Starcoder
            runner: self-hosted-azure
          - script: L2_NeMo_2_Conversion_Test_Starcoder2
            runner: self-hosted-azure
          - script: L2_NeMo_2_Conversion_Test_BERT
            runner: self-hosted-azure
          - script: L2_NeMo_2_Conversion_Test_T5
            runner: self-hosted-azure
          - runner: self-hosted-azure
            script: L2_NeMo_2_QWEN2VL_MOCK_FINETUNE_TP2
          - runner: self-hosted-azure
            script: L2_NeMo_2_QWEN2VL_PRELOADED_FINETUNE_TP2
          - runner: self-hosted-azure
            script: L2_NeMo_2_QWEN2VL_ENERGON_FINETUNE_TP2
          - runner: self-hosted-azure
            script: L2_NeMo_2_LLAMA4_MOCK_FINETUNE_PP2
          - runner: self-hosted-azure
            script: L2_NeMo_2_LLAMA4_MOCK_FINETUNE_CP2
          - runner: self-hosted-azure
            script: L2_NeMo_2_LLAMA4_ENERGON_FINETUNE_EP2
          - runner: self-hosted-azure
            script: L2_NeMo_2_Diffusion_Recipe_Test
          - runner: self-hosted-azure
            script: L2_NeMo_2_Diffusion_Taskencoder_Test
          - runner: self-hosted-azure
            script: L2_NeMo_2_Flux_Import_Test
          - runner: self-hosted-azure
            script: L2_NeMo_2_Flux_Inference_Test
          - runner: self-hosted-azure
            script: L2_NeMo_2_Flux_Training_Test
          
    needs: [build]
    runs-on: ${{ matrix.runner }}
    name: ${{ matrix.is-optional && 'PLEASEFIXME_' || '' }}${{ matrix.script }}
    steps:
      - name: Checkout
        uses: actions/checkout@v4
        with:
          path: ${{ github.run_id }}
      - name: main
        uses: NVIDIA/NeMo/.github/actions/test-template@main
        with:
          runner: ${{ runner.name }}
          script: ${{ matrix.script }}
          tests_to_run: ${{ inputs.test_to_run }}
          image: ${{ inputs.image-name }}
          is_optional: ${{ matrix.is-optional || false }}<|MERGE_RESOLUTION|>--- conflicted
+++ resolved
@@ -194,16 +194,11 @@
             runner: self-hosted-azure
           - script: L2_NeMo_2_CLIP_INFER
             runner: self-hosted-azure
-<<<<<<< HEAD
-          - script: Optional_L2_NeMo_2_EVAL_Legacy
-            runner: self-hosted-azure-gpus-1
-            is_optional: true
+          - script: L2_NeMo_2_EVAL_Legacy
+            runner: self-hosted-azure-gpus-1
+            is-optional: true
           - script: L2_NeMo_2_EVAL
             runner: self-hosted-azure-gpus-1
-=======
-          - script: L2_NeMo_2_EVAL
-            runner: self-hosted-azure-gpus-1
->>>>>>> 4749e422
           - script: L2_NeMo_2_Auto_Configurator_llama_TP1_PP1_MBS124
             runner: self-hosted-azure-gpus-1
           - script: L2_NeMo_2_Auto_Configurator_bert_TP1_PP1_MBS124
